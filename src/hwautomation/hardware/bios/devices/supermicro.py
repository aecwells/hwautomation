"""Supermicro device handler for BIOS configuration.

This module provides Supermicro-specific BIOS configuration handling including
vendor-specific settings and tools integration.
"""

import xml.etree.ElementTree as ET
from typing import List, Optional

from ....logging import get_logger
from ..base import BaseDeviceHandler, ConfigMethod, DeviceConfig

logger = get_logger(__name__)


class SupermicroDeviceHandler(BaseDeviceHandler):
    """Supermicro-specific BIOS configuration handler."""

    def __init__(self, device_config: DeviceConfig):
        """Initialize Supermicro device handler.

<<<<<<< HEAD
        Args
        ----
=======
        Args:
>>>>>>> d7f831d9
            device_config: Supermicro device configuration
        """
        super().__init__(device_config)
        self.supermicro_specific_settings = {
            "Boot_mode": "UEFI",
            "Secure_Boot": "Enabled",
            "Hyper_Threading": "Enabled",
            "VT_x": "Enabled",
            "VT_d": "Enabled",
        }

    def can_handle(self, device_type: str) -> bool:
        """Check if this handler can manage the given device type.

<<<<<<< HEAD
        Args
        ----
            device_type: Device type to check

        Returns
        -------
=======
        Args:
            device_type: Device type to check

        Returns:
>>>>>>> d7f831d9
            True if this handler can manage the device type
        """
        # Supermicro devices or explicit manufacturer match
        return (
            device_type.startswith("s2.")
            or self.device_config.manufacturer.lower() == "supermicro"
        )

    def get_supported_methods(self) -> List[ConfigMethod]:
        """Get list of supported configuration methods for Supermicro devices.

<<<<<<< HEAD
        Returns
        -------
=======
        Returns:
>>>>>>> d7f831d9
            List of supported configuration methods
        """
        methods = []

        # Supermicro has limited Redfish support (varies by model)
        if self.device_config.redfish_enabled:
            methods.append(ConfigMethod.REDFISH_STANDARD)

        # Supermicro has vendor tools (SUM, etc.)
        if self.device_config.vendor_tools_available:
            methods.append(ConfigMethod.VENDOR_TOOLS)

        # Manual configuration always available as fallback
        methods.append(ConfigMethod.MANUAL)

        return methods

    def apply_device_specific_settings(self, config: ET.Element) -> ET.Element:
        """Apply Supermicro-specific BIOS settings.

<<<<<<< HEAD
        Args
        ----
            config: Current configuration XML

        Returns
        -------
=======
        Args:
            config: Current configuration XML

        Returns:
>>>>>>> d7f831d9
            Modified configuration XML with Supermicro-specific settings
        """
        self.logger.info("Applying Supermicro-specific BIOS settings")

        try:
            # Apply Supermicro-specific settings
            for (
                setting_name,
                setting_value,
            ) in self.supermicro_specific_settings.items():
                self._set_bios_attribute(config, setting_name, setting_value)

            # Apply device-type specific settings
            self._apply_device_type_settings(config)

            # Apply special handling if configured
            if self.device_config.special_handling:
                self._apply_special_handling(config)

            self.logger.info("Successfully applied Supermicro-specific settings")
            return config

        except Exception as e:
            self.logger.error(f"Failed to apply Supermicro-specific settings: {e}")
            raise

    def _set_bios_attribute(self, config: ET.Element, name: str, value: str) -> None:
        """Set a BIOS attribute in the configuration.

<<<<<<< HEAD
        Args
        ----
=======
        Args:
>>>>>>> d7f831d9
            config: Configuration XML
            name: Attribute name
            value: Attribute value
        """
        # Find the attribute in the configuration
        attribute = self._find_attribute(config, name)

        if attribute is not None:
            # Update existing attribute
            attribute.text = value
            self.logger.debug(f"Updated Supermicro attribute {name} = {value}")
        else:
            # Create new attribute if it doesn't exist
            self._create_attribute(config, name, value)
            self.logger.debug(f"Created Supermicro attribute {name} = {value}")

    def _find_attribute(self, config: ET.Element, name: str) -> Optional[ET.Element]:
        """Find an attribute by name in the configuration.

<<<<<<< HEAD
        Args
        ----
            config: Configuration XML
            name: Attribute name to find

        Returns
        -------
=======
        Args:
            config: Configuration XML
            name: Attribute name to find

        Returns:
>>>>>>> d7f831d9
            Attribute element or None if not found
        """
        for attribute in config.findall(".//Attribute"):
            if attribute.get("Name") == name:
                return attribute
        return None

    def _create_attribute(self, config: ET.Element, name: str, value: str) -> None:
        """Create a new attribute in the configuration.

<<<<<<< HEAD
        Args
        ----
=======
        Args:
>>>>>>> d7f831d9
            config: Configuration XML
            name: Attribute name
            value: Attribute value
        """
        # Find or create BIOS component (Supermicro uses specific naming)
        bios_component = None
        for component in config.findall(".//Component"):
            fqdd = component.get("FQDD", "")
            if "BIOS" in fqdd or fqdd.startswith("Setup"):
                bios_component = component
                break

        if bios_component is None:
            # Create BIOS component if it doesn't exist
            bios_component = ET.SubElement(config, "Component")
            bios_component.set("FQDD", "Setup.1")

        # Create new attribute
        attribute = ET.SubElement(bios_component, "Attribute")
        attribute.set("Name", name)
        attribute.text = value

    def _apply_device_type_settings(self, config: ET.Element) -> None:
        """Apply device-type specific settings for Supermicro devices.

<<<<<<< HEAD
        Args
        ----
=======
        Args:
>>>>>>> d7f831d9
            config: Configuration XML
        """
        device_type = self.device_config.device_type

        # Apply settings based on device type patterns
        if ".c2." in device_type:
            # Medium performance settings for Supermicro
            self._set_bios_attribute(
                config, "CPU_Power_and_Performance_Policy", "Performance"
            )
            self._set_bios_attribute(config, "Package_C_State_Limit", "C0_C1_State")

        elif ".c1." in device_type:
            # Basic configuration settings for Supermicro
            self._set_bios_attribute(
                config, "CPU_Power_and_Performance_Policy", "Balanced_Performance"
            )
            self._set_bios_attribute(config, "Package_C_State_Limit", "Auto")

    def _apply_special_handling(self, config: ET.Element) -> None:
        """Apply special handling configuration.

<<<<<<< HEAD
        Args
        ----
=======
        Args:
>>>>>>> d7f831d9
            config: Configuration XML
        """
        special_handling = self.device_config.special_handling

<<<<<<< HEAD
        if special_handling and "custom_settings" in special_handling:
=======
        if "custom_settings" in special_handling:
>>>>>>> d7f831d9
            custom_settings = special_handling["custom_settings"]
            for setting_name, setting_value in custom_settings.items():
                self._set_bios_attribute(config, setting_name, setting_value)
                self.logger.debug(
                    f"Applied custom Supermicro setting {setting_name} = {setting_value}"
                )

    def get_priority(self) -> int:
        """Get priority for Supermicro device handler selection.

<<<<<<< HEAD
        Returns
        -------
=======
        Returns:
>>>>>>> d7f831d9
            Priority value (lower = higher priority)
        """
        return 30  # Medium priority for Supermicro devices

    def get_redfish_settings_map(self) -> dict:
        """Get mapping of BIOS settings to Redfish attribute names for Supermicro.

<<<<<<< HEAD
        Returns
        -------
=======
        Returns:
>>>>>>> d7f831d9
            Dictionary mapping BIOS setting names to Redfish paths
        """
        return {
            "Boot_mode": "/redfish/v1/Systems/1/Bios/Attributes/Boot_mode",
            "Secure_Boot": "/redfish/v1/Systems/1/SecureBoot",
            "Hyper_Threading": "/redfish/v1/Systems/1/Bios/Attributes/Hyper_Threading",
            "VT_x": "/redfish/v1/Systems/1/Bios/Attributes/VT_x",
            "VT_d": "/redfish/v1/Systems/1/Bios/Attributes/VT_d",
        }

    def validate_supermicro_specific_settings(self, config: ET.Element) -> List[str]:
        """Validate Supermicro-specific BIOS settings.

<<<<<<< HEAD
        Args
        ----
            config: Configuration to validate

        Returns
        -------
=======
        Args:
            config: Configuration to validate

        Returns:
>>>>>>> d7f831d9
            List of validation errors
        """
        errors = []

        # Check required Supermicro settings
        required_settings = ["Boot_mode", "Secure_Boot"]
        for setting in required_settings:
            attribute = self._find_attribute(config, setting)
            if attribute is None:
                errors.append(f"Missing required Supermicro setting: {setting}")
            elif not attribute.text:
                errors.append(f"Empty value for Supermicro setting: {setting}")

        # Validate setting values
        boot_mode = self._find_attribute(config, "Boot_mode")
        if boot_mode is not None and boot_mode.text not in ["Legacy", "UEFI"]:
            errors.append(f"Invalid Supermicro Boot_mode value: {boot_mode.text}")

        secure_boot = self._find_attribute(config, "Secure_Boot")
        if secure_boot is not None and secure_boot.text not in ["Enabled", "Disabled"]:
            errors.append(f"Invalid Supermicro Secure_Boot value: {secure_boot.text}")

        return errors

    def get_sum_tool_settings(self) -> dict:
        """Get SUM (Supermicro Update Manager) specific settings.

<<<<<<< HEAD
        Returns
        -------
=======
        Returns:
>>>>>>> d7f831d9
            Dictionary of SUM tool specific configuration
        """
        return {
            "sum_path": "/opt/sum/sum",
            "config_file_format": "txt",
            "requires_reboot": True,
            "supports_batch_mode": True,
        }<|MERGE_RESOLUTION|>--- conflicted
+++ resolved
@@ -5,7 +5,7 @@
 """
 
 import xml.etree.ElementTree as ET
-from typing import List, Optional
+from typing import List
 
 from ....logging import get_logger
 from ..base import BaseDeviceHandler, ConfigMethod, DeviceConfig
@@ -19,12 +19,7 @@
     def __init__(self, device_config: DeviceConfig):
         """Initialize Supermicro device handler.
 
-<<<<<<< HEAD
-        Args
-        ----
-=======
-        Args:
->>>>>>> d7f831d9
+        Args:
             device_config: Supermicro device configuration
         """
         super().__init__(device_config)
@@ -39,19 +34,10 @@
     def can_handle(self, device_type: str) -> bool:
         """Check if this handler can manage the given device type.
 
-<<<<<<< HEAD
-        Args
-        ----
+        Args:
             device_type: Device type to check
 
-        Returns
-        -------
-=======
-        Args:
-            device_type: Device type to check
-
-        Returns:
->>>>>>> d7f831d9
+        Returns:
             True if this handler can manage the device type
         """
         # Supermicro devices or explicit manufacturer match
@@ -63,12 +49,7 @@
     def get_supported_methods(self) -> List[ConfigMethod]:
         """Get list of supported configuration methods for Supermicro devices.
 
-<<<<<<< HEAD
-        Returns
-        -------
-=======
-        Returns:
->>>>>>> d7f831d9
+        Returns:
             List of supported configuration methods
         """
         methods = []
@@ -89,19 +70,10 @@
     def apply_device_specific_settings(self, config: ET.Element) -> ET.Element:
         """Apply Supermicro-specific BIOS settings.
 
-<<<<<<< HEAD
-        Args
-        ----
+        Args:
             config: Current configuration XML
 
-        Returns
-        -------
-=======
-        Args:
-            config: Current configuration XML
-
-        Returns:
->>>>>>> d7f831d9
+        Returns:
             Modified configuration XML with Supermicro-specific settings
         """
         self.logger.info("Applying Supermicro-specific BIOS settings")
@@ -131,12 +103,7 @@
     def _set_bios_attribute(self, config: ET.Element, name: str, value: str) -> None:
         """Set a BIOS attribute in the configuration.
 
-<<<<<<< HEAD
-        Args
-        ----
-=======
-        Args:
->>>>>>> d7f831d9
+        Args:
             config: Configuration XML
             name: Attribute name
             value: Attribute value
@@ -153,24 +120,14 @@
             self._create_attribute(config, name, value)
             self.logger.debug(f"Created Supermicro attribute {name} = {value}")
 
-    def _find_attribute(self, config: ET.Element, name: str) -> Optional[ET.Element]:
+    def _find_attribute(self, config: ET.Element, name: str) -> ET.Element:
         """Find an attribute by name in the configuration.
 
-<<<<<<< HEAD
-        Args
-        ----
+        Args:
             config: Configuration XML
             name: Attribute name to find
 
-        Returns
-        -------
-=======
-        Args:
-            config: Configuration XML
-            name: Attribute name to find
-
-        Returns:
->>>>>>> d7f831d9
+        Returns:
             Attribute element or None if not found
         """
         for attribute in config.findall(".//Attribute"):
@@ -181,12 +138,7 @@
     def _create_attribute(self, config: ET.Element, name: str, value: str) -> None:
         """Create a new attribute in the configuration.
 
-<<<<<<< HEAD
-        Args
-        ----
-=======
-        Args:
->>>>>>> d7f831d9
+        Args:
             config: Configuration XML
             name: Attribute name
             value: Attribute value
@@ -212,12 +164,7 @@
     def _apply_device_type_settings(self, config: ET.Element) -> None:
         """Apply device-type specific settings for Supermicro devices.
 
-<<<<<<< HEAD
-        Args
-        ----
-=======
-        Args:
->>>>>>> d7f831d9
+        Args:
             config: Configuration XML
         """
         device_type = self.device_config.device_type
@@ -240,21 +187,12 @@
     def _apply_special_handling(self, config: ET.Element) -> None:
         """Apply special handling configuration.
 
-<<<<<<< HEAD
-        Args
-        ----
-=======
-        Args:
->>>>>>> d7f831d9
+        Args:
             config: Configuration XML
         """
         special_handling = self.device_config.special_handling
 
-<<<<<<< HEAD
-        if special_handling and "custom_settings" in special_handling:
-=======
         if "custom_settings" in special_handling:
->>>>>>> d7f831d9
             custom_settings = special_handling["custom_settings"]
             for setting_name, setting_value in custom_settings.items():
                 self._set_bios_attribute(config, setting_name, setting_value)
@@ -265,12 +203,7 @@
     def get_priority(self) -> int:
         """Get priority for Supermicro device handler selection.
 
-<<<<<<< HEAD
-        Returns
-        -------
-=======
-        Returns:
->>>>>>> d7f831d9
+        Returns:
             Priority value (lower = higher priority)
         """
         return 30  # Medium priority for Supermicro devices
@@ -278,12 +211,7 @@
     def get_redfish_settings_map(self) -> dict:
         """Get mapping of BIOS settings to Redfish attribute names for Supermicro.
 
-<<<<<<< HEAD
-        Returns
-        -------
-=======
-        Returns:
->>>>>>> d7f831d9
+        Returns:
             Dictionary mapping BIOS setting names to Redfish paths
         """
         return {
@@ -297,19 +225,10 @@
     def validate_supermicro_specific_settings(self, config: ET.Element) -> List[str]:
         """Validate Supermicro-specific BIOS settings.
 
-<<<<<<< HEAD
-        Args
-        ----
+        Args:
             config: Configuration to validate
 
-        Returns
-        -------
-=======
-        Args:
-            config: Configuration to validate
-
-        Returns:
->>>>>>> d7f831d9
+        Returns:
             List of validation errors
         """
         errors = []
@@ -337,12 +256,7 @@
     def get_sum_tool_settings(self) -> dict:
         """Get SUM (Supermicro Update Manager) specific settings.
 
-<<<<<<< HEAD
-        Returns
-        -------
-=======
-        Returns:
->>>>>>> d7f831d9
+        Returns:
             Dictionary of SUM tool specific configuration
         """
         return {
