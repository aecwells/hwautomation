--- conflicted
+++ resolved
@@ -36,12 +36,7 @@
     ) -> None:
         """Register a device handler for a specific manufacturer.
 
-<<<<<<< HEAD
-        Args
-        ----
-=======
         Args:
->>>>>>> d7f831d9
             manufacturer: Manufacturer name
             handler_class: Handler class to register
         """
@@ -53,21 +48,11 @@
     ) -> Optional[BaseDeviceHandler]:
         """Get appropriate device handler for the given device type.
 
-<<<<<<< HEAD
-        Args
-        ----
-            device_type: Target device type
-            device_config: Device configuration
-
-        Returns
-        -------
-=======
         Args:
             device_type: Target device type
             device_config: Device configuration
 
         Returns:
->>>>>>> d7f831d9
             Device handler instance or None if not found
         """
         manufacturer = device_config.manufacturer
@@ -102,12 +87,7 @@
     def get_supported_manufacturers(self) -> List[str]:
         """Get list of supported manufacturers.
 
-<<<<<<< HEAD
-        Returns
-        -------
-=======
         Returns:
->>>>>>> d7f831d9
             List of manufacturer names
         """
         return list(self._handlers.keys())
@@ -115,19 +95,10 @@
     def get_handler_info(self, manufacturer: str) -> Optional[Dict[str, str]]:
         """Get information about a specific handler.
 
-<<<<<<< HEAD
-        Args
-        ----
-            manufacturer: Manufacturer name
-
-        Returns
-        -------
-=======
         Args:
             manufacturer: Manufacturer name
 
         Returns:
->>>>>>> d7f831d9
             Dictionary with handler information
         """
         if manufacturer not in self._handlers:
@@ -143,17 +114,10 @@
     def list_all_handlers(self) -> Dict[str, Dict[str, str]]:
         """List information about all registered handlers.
 
-<<<<<<< HEAD
-        Returns
-        -------
-=======
         Returns:
->>>>>>> d7f831d9
             Dictionary mapping manufacturers to handler info
         """
-        result = {}
-        for manufacturer in self._handlers.keys():
-            handler_info = self.get_handler_info(manufacturer)
-            if handler_info is not None:
-                result[manufacturer] = handler_info
-        return result+        return {
+            manufacturer: self.get_handler_info(manufacturer)
+            for manufacturer in self._handlers.keys()
+        }