"""XML configuration parser for BIOS system.

This module provides parsing capabilities for XML-based BIOS configuration
formats used by various vendors.
"""

import xml.etree.ElementTree as ET
from typing import Optional

from ....logging import get_logger
from ..base import BaseConfigParser

logger = get_logger(__name__)


class XmlConfigParser(BaseConfigParser):
    """Parser for XML-based BIOS configuration formats."""

    def __init__(self):
        """Initialize XML configuration parser."""
        super().__init__()

    def parse(self, data: str) -> ET.Element:
        """Parse XML configuration data into XML Element.

<<<<<<< HEAD
        Args
        ----
            data: XML configuration string

        Returns
        -------
=======
        Args:
            data: XML configuration string

        Returns:
>>>>>>> d7f831d9
            XML Element tree
        """
        try:
            # Parse the XML string
            root = ET.fromstring(data)
            self.logger.debug("Successfully parsed XML configuration")
            return root

        except ET.ParseError as e:
            self.logger.error(f"XML parsing error: {e}")
            raise ValueError(f"Invalid XML format: {e}")
        except Exception as e:
            self.logger.error(f"Unexpected error parsing XML: {e}")
            raise

    def serialize(self, config: ET.Element) -> str:
        """Serialize XML Element to string format.

<<<<<<< HEAD
        Args
        ----
            config: XML Element to serialize

        Returns
        -------
=======
        Args:
            config: XML Element to serialize

        Returns:
>>>>>>> d7f831d9
            XML string representation
        """
        try:
            # Add proper indentation for readability
            ET.indent(config, space="  ")

            # Convert to string with XML declaration
            xml_str = ET.tostring(config, encoding="unicode", xml_declaration=True)

            self.logger.debug("Successfully serialized XML configuration")
            return xml_str

        except Exception as e:
            self.logger.error(f"Error serializing XML: {e}")
            raise

    def validate_xml_structure(self, config: ET.Element) -> list:
        """Validate XML structure for BIOS configuration.

<<<<<<< HEAD
        Args
        ----
            config: XML Element to validate

        Returns
        -------
=======
        Args:
            config: XML Element to validate

        Returns:
>>>>>>> d7f831d9
            List of validation errors
        """
        errors = []

        try:
            # Check root element
            if config.tag != "SystemConfiguration":
                errors.append(
                    f"Expected root element 'SystemConfiguration', got '{config.tag}'"
                )

            # Check for required attributes
            required_attrs = ["Model", "ServiceTag"]
            for attr in required_attrs:
                if attr not in config.attrib:
                    errors.append(
                        f"Missing required attribute '{attr}' in root element"
                    )

            # Check for components
            components = config.findall(".//Component")
            if not components:
                errors.append("No Component elements found")

            # Validate component structure
            for component in components:
                component_errors = self._validate_component(component)
                errors.extend(component_errors)

        except Exception as e:
            errors.append(f"Error validating XML structure: {e}")

        return errors

    def _validate_component(self, component: ET.Element) -> list:
        """Validate a single component element.

<<<<<<< HEAD
        Args
        ----
            component: Component element to validate

        Returns
        -------
=======
        Args:
            component: Component element to validate

        Returns:
>>>>>>> d7f831d9
            List of validation errors for this component
        """
        errors = []

        # Check FQDD attribute
        fqdd = component.get("FQDD")
        if not fqdd:
            errors.append("Component missing FQDD attribute")

        # Check for attributes
        attributes = component.findall(".//Attribute")
        if not attributes:
            errors.append(f"Component {fqdd} has no attributes")

        # Validate attributes
        for attribute in attributes:
            name = attribute.get("Name")
            if not name:
                errors.append(f"Attribute in component {fqdd} missing Name")

            if attribute.text is None:
                errors.append(f"Attribute {name} in component {fqdd} has no value")

        return errors

    def extract_bios_settings(self, config: ET.Element) -> dict:
        """Extract BIOS settings from XML configuration.

<<<<<<< HEAD
        Args
        ----
            config: XML configuration

        Returns
        -------
=======
        Args:
            config: XML configuration

        Returns:
>>>>>>> d7f831d9
            Dictionary of BIOS setting name -> value pairs
        """
        settings = {}

        try:
            for attribute in config.findall(".//Attribute"):
                name = attribute.get("Name")
                value = attribute.text
                if name and value is not None:
                    settings[name] = value

            self.logger.debug(f"Extracted {len(settings)} BIOS settings from XML")

        except Exception as e:
            self.logger.error(f"Error extracting BIOS settings: {e}")

        return settings

    def update_bios_setting(
        self, config: ET.Element, setting_name: str, setting_value: str
    ) -> bool:
        """Update a BIOS setting in the XML configuration.

<<<<<<< HEAD
        Args
        ----
=======
        Args:
>>>>>>> d7f831d9
            config: XML configuration to update
            setting_name: Name of the setting to update
            setting_value: New value for the setting

<<<<<<< HEAD
        Returns
        -------
=======
        Returns:
>>>>>>> d7f831d9
            True if setting was updated, False otherwise
        """
        try:
            # Find the attribute
            for attribute in config.findall(".//Attribute"):
                if attribute.get("Name") == setting_name:
                    attribute.text = setting_value
                    self.logger.debug(
                        f"Updated setting {setting_name} = {setting_value}"
                    )
                    return True

            # Setting not found
            self.logger.warning(f"Setting {setting_name} not found in configuration")
            return False

        except Exception as e:
            self.logger.error(f"Error updating BIOS setting {setting_name}: {e}")
            return False

    def create_bios_setting(
        self,
        config: ET.Element,
        component_fqdd: str,
        setting_name: str,
        setting_value: str,
    ) -> bool:
        """Create a new BIOS setting in the XML configuration.

<<<<<<< HEAD
        Args
        ----
=======
        Args:
>>>>>>> d7f831d9
            config: XML configuration
            component_fqdd: FQDD of the component to add setting to
            setting_name: Name of the new setting
            setting_value: Value for the new setting

<<<<<<< HEAD
        Returns
        -------
=======
        Returns:
>>>>>>> d7f831d9
            True if setting was created, False otherwise
        """
        try:
            # Find the component
            component = None
            for comp in config.findall(".//Component"):
                if comp.get("FQDD") == component_fqdd:
                    component = comp
                    break

            if component is None:
                # Create component if it doesn't exist
                component = ET.SubElement(config, "Component")
                component.set("FQDD", component_fqdd)

            # Create new attribute
            attribute = ET.SubElement(component, "Attribute")
            attribute.set("Name", setting_name)
            attribute.text = setting_value

            self.logger.debug(
                f"Created setting {setting_name} = {setting_value} in {component_fqdd}"
            )
            return True

        except Exception as e:
            self.logger.error(f"Error creating BIOS setting {setting_name}: {e}")
            return False

    def merge_configurations(
        self, base_config: ET.Element, overlay_config: ET.Element
    ) -> ET.Element:
        """Merge two XML configurations, with overlay taking precedence.

<<<<<<< HEAD
        Args
        ----
            base_config: Base configuration
            overlay_config: Configuration to overlay on base

        Returns
        -------
=======
        Args:
            base_config: Base configuration
            overlay_config: Configuration to overlay on base

        Returns:
>>>>>>> d7f831d9
            Merged configuration
        """
        try:
            # Create a copy of the base configuration
            import copy

            merged_config = copy.deepcopy(base_config)

            # Extract settings from overlay
            overlay_settings = self.extract_bios_settings(overlay_config)

            # Apply overlay settings to merged config
            for setting_name, setting_value in overlay_settings.items():
                self.update_bios_setting(merged_config, setting_name, setting_value)

            self.logger.debug(
                f"Merged configurations with {len(overlay_settings)} overlay settings"
            )
            return merged_config

        except Exception as e:
            self.logger.error(f"Error merging configurations: {e}")
            raise<|MERGE_RESOLUTION|>--- conflicted
+++ resolved
@@ -23,19 +23,10 @@
     def parse(self, data: str) -> ET.Element:
         """Parse XML configuration data into XML Element.
 
-<<<<<<< HEAD
-        Args
-        ----
+        Args:
             data: XML configuration string
 
-        Returns
-        -------
-=======
-        Args:
-            data: XML configuration string
-
-        Returns:
->>>>>>> d7f831d9
+        Returns:
             XML Element tree
         """
         try:
@@ -54,19 +45,10 @@
     def serialize(self, config: ET.Element) -> str:
         """Serialize XML Element to string format.
 
-<<<<<<< HEAD
-        Args
-        ----
+        Args:
             config: XML Element to serialize
 
-        Returns
-        -------
-=======
-        Args:
-            config: XML Element to serialize
-
-        Returns:
->>>>>>> d7f831d9
+        Returns:
             XML string representation
         """
         try:
@@ -86,19 +68,10 @@
     def validate_xml_structure(self, config: ET.Element) -> list:
         """Validate XML structure for BIOS configuration.
 
-<<<<<<< HEAD
-        Args
-        ----
+        Args:
             config: XML Element to validate
 
-        Returns
-        -------
-=======
-        Args:
-            config: XML Element to validate
-
-        Returns:
->>>>>>> d7f831d9
+        Returns:
             List of validation errors
         """
         errors = []
@@ -136,19 +109,10 @@
     def _validate_component(self, component: ET.Element) -> list:
         """Validate a single component element.
 
-<<<<<<< HEAD
-        Args
-        ----
+        Args:
             component: Component element to validate
 
-        Returns
-        -------
-=======
-        Args:
-            component: Component element to validate
-
-        Returns:
->>>>>>> d7f831d9
+        Returns:
             List of validation errors for this component
         """
         errors = []
@@ -177,19 +141,10 @@
     def extract_bios_settings(self, config: ET.Element) -> dict:
         """Extract BIOS settings from XML configuration.
 
-<<<<<<< HEAD
-        Args
-        ----
+        Args:
             config: XML configuration
 
-        Returns
-        -------
-=======
-        Args:
-            config: XML configuration
-
-        Returns:
->>>>>>> d7f831d9
+        Returns:
             Dictionary of BIOS setting name -> value pairs
         """
         settings = {}
@@ -213,22 +168,12 @@
     ) -> bool:
         """Update a BIOS setting in the XML configuration.
 
-<<<<<<< HEAD
-        Args
-        ----
-=======
-        Args:
->>>>>>> d7f831d9
+        Args:
             config: XML configuration to update
             setting_name: Name of the setting to update
             setting_value: New value for the setting
 
-<<<<<<< HEAD
-        Returns
-        -------
-=======
-        Returns:
->>>>>>> d7f831d9
+        Returns:
             True if setting was updated, False otherwise
         """
         try:
@@ -258,23 +203,13 @@
     ) -> bool:
         """Create a new BIOS setting in the XML configuration.
 
-<<<<<<< HEAD
-        Args
-        ----
-=======
-        Args:
->>>>>>> d7f831d9
+        Args:
             config: XML configuration
             component_fqdd: FQDD of the component to add setting to
             setting_name: Name of the new setting
             setting_value: Value for the new setting
 
-<<<<<<< HEAD
-        Returns
-        -------
-=======
-        Returns:
->>>>>>> d7f831d9
+        Returns:
             True if setting was created, False otherwise
         """
         try:
@@ -309,21 +244,11 @@
     ) -> ET.Element:
         """Merge two XML configurations, with overlay taking precedence.
 
-<<<<<<< HEAD
-        Args
-        ----
+        Args:
             base_config: Base configuration
             overlay_config: Configuration to overlay on base
 
-        Returns
-        -------
-=======
-        Args:
-            base_config: Base configuration
-            overlay_config: Configuration to overlay on base
-
-        Returns:
->>>>>>> d7f831d9
+        Returns:
             Merged configuration
         """
         try:
