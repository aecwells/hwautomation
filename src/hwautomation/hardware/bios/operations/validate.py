--- conflicted
+++ resolved
@@ -23,24 +23,6 @@
     def execute(self, **kwargs) -> BiosConfigResult:
         """Execute validation operation on BIOS configuration.
 
-<<<<<<< HEAD
-        Args
-        ----
-            **kwargs: Parameters including config, device_type, device_mappings, template_rules
-            device_mappings: Device mapping configuration
-            template_rules: Template rules configuration
-            **kwargs: Additional operation parameters
-
-        Returns
-        -------
-            BiosConfigResult with validation status
-        """
-        config = kwargs.get("config")
-        device_type = kwargs.get("device_type")
-        device_mappings = kwargs.get("device_mappings", {})
-        template_rules = kwargs.get("template_rules", {})
-
-=======
         Args:
             **kwargs: Operation parameters including:
                 - config: Configuration XML to validate
@@ -60,7 +42,6 @@
         assert config is not None, "config parameter is required"
         assert device_type, "device_type parameter is required"
 
->>>>>>> d7f831d9
         self.logger.info(
             f"Validating BIOS configuration for device type: {device_type}"
         )
@@ -69,31 +50,6 @@
 
         try:
             # Structural validation
-<<<<<<< HEAD
-            if config is not None:
-                errors.extend(self._validate_xml_structure(config))
-
-                # Device compatibility validation
-                if device_type is not None:
-                    errors.extend(
-                        self._validate_device_compatibility(
-                            config, device_type, device_mappings
-                        )
-                    )
-
-                    # Template rules validation
-                    errors.extend(
-                        self._validate_template_rules(
-                            config, device_type, template_rules
-                        )
-                    )
-
-                    # Value range validation
-                    errors.extend(self._validate_setting_values(config, device_type))
-
-                # Cross-validation between settings
-                errors.extend(self._validate_setting_dependencies(config))
-=======
             errors.extend(self._validate_xml_structure(config))
 
             # Device compatibility validation
@@ -113,17 +69,12 @@
 
             # Value range validation
             errors.extend(self._validate_setting_values(config, device_type))
->>>>>>> d7f831d9
 
             if errors:
                 self.logger.warning(f"Found {len(errors)} validation errors")
                 return BiosConfigResult(
                     success=False,
-<<<<<<< HEAD
-                    method_used=ConfigMethod.VALIDATE,
-=======
                     method_used=ConfigMethod.REDFISH_STANDARD,
->>>>>>> d7f831d9
                     settings_applied={},
                     settings_failed={},
                     validation_errors=errors,
@@ -132,11 +83,7 @@
                 self.logger.info("Configuration validation passed")
                 return BiosConfigResult(
                     success=True,
-<<<<<<< HEAD
-                    method_used=ConfigMethod.VALIDATE,
-=======
                     method_used=ConfigMethod.REDFISH_STANDARD,
->>>>>>> d7f831d9
                     settings_applied={},
                     settings_failed={},
                     validation_errors=[],
@@ -146,11 +93,7 @@
             self.logger.error(f"Error during validation: {e}")
             return BiosConfigResult(
                 success=False,
-<<<<<<< HEAD
-                method_used=ConfigMethod.VALIDATE,
-=======
                 method_used=ConfigMethod.REDFISH_STANDARD,
->>>>>>> d7f831d9
                 settings_applied={},
                 settings_failed={},
                 validation_errors=[f"Validation error: {e}"],
@@ -159,23 +102,10 @@
     def validate_inputs(self, **kwargs) -> List[str]:
         """Validate input parameters for the validation operation.
 
-<<<<<<< HEAD
-        Args
-        ----
-            config: Configuration XML
-        Args
-
-        ----
-            **kwargs: Parameters including config (ET.Element) and device_type (str)
-
-        Returns
-        -------
-=======
         Args:
             **kwargs: Parameters including config, device_type
 
         Returns:
->>>>>>> d7f831d9
             List of validation errors
         """
         errors = []
@@ -184,12 +114,6 @@
         device_type = kwargs.get("device_type")
 
         if config is None:
-<<<<<<< HEAD
-            errors.append("Configuration XML is required")
-
-        if not device_type:
-            errors.append("Device type is required")
-=======
             errors.append("Missing required parameter: config")
         elif not isinstance(config, ET.Element):
             errors.append("config must be an XML Element")
@@ -198,19 +122,13 @@
             errors.append("Missing required parameter: device_type")
         elif not isinstance(device_type, str):
             errors.append("device_type must be a string")
->>>>>>> d7f831d9
 
         return errors
 
     def can_rollback(self) -> bool:
         """Check if validation operation supports rollback.
 
-<<<<<<< HEAD
-        Returns
-        -------
-=======
-        Returns:
->>>>>>> d7f831d9
+        Returns:
             False - validation operations don't support rollback
         """
         return False
@@ -218,19 +136,10 @@
     def _validate_xml_structure(self, config: ET.Element) -> List[str]:
         """Validate XML structure of the configuration.
 
-<<<<<<< HEAD
-        Args
-        ----
-            config: Configuration XML
-
-        Returns
-        -------
-=======
-        Args:
-            config: Configuration XML
-
-        Returns:
->>>>>>> d7f831d9
+        Args:
+            config: Configuration XML
+
+        Returns:
             List of structural validation errors
         """
         errors = []
@@ -260,19 +169,10 @@
     def _validate_component_structure(self, component: ET.Element) -> List[str]:
         """Validate structure of a single component.
 
-<<<<<<< HEAD
-        Args
-        ----
+        Args:
             component: Component element
 
-        Returns
-        -------
-=======
-        Args:
-            component: Component element
-
-        Returns:
->>>>>>> d7f831d9
+        Returns:
             List of component validation errors
         """
         errors = []
@@ -303,22 +203,12 @@
     ) -> List[str]:
         """Validate configuration compatibility with device type.
 
-<<<<<<< HEAD
-        Args
-        ----
-=======
-        Args:
->>>>>>> d7f831d9
+        Args:
             config: Configuration XML
             device_type: Target device type
             device_mappings: Device mapping configuration
 
-<<<<<<< HEAD
-        Returns
-        -------
-=======
-        Returns:
->>>>>>> d7f831d9
+        Returns:
             List of compatibility validation errors
         """
         errors = []
@@ -343,19 +233,10 @@
     def _validate_dell_compatibility(self, config: ET.Element) -> List[str]:
         """Validate Dell-specific compatibility.
 
-<<<<<<< HEAD
-        Args
-        ----
-            config: Configuration XML
-
-        Returns
-        -------
-=======
-        Args:
-            config: Configuration XML
-
-        Returns:
->>>>>>> d7f831d9
+        Args:
+            config: Configuration XML
+
+        Returns:
             List of Dell compatibility errors
         """
         errors = []
@@ -371,19 +252,10 @@
     def _validate_hpe_compatibility(self, config: ET.Element) -> List[str]:
         """Validate HPE-specific compatibility.
 
-<<<<<<< HEAD
-        Args
-        ----
-            config: Configuration XML
-
-        Returns
-        -------
-=======
-        Args:
-            config: Configuration XML
-
-        Returns:
->>>>>>> d7f831d9
+        Args:
+            config: Configuration XML
+
+        Returns:
             List of HPE compatibility errors
         """
         errors = []
@@ -399,19 +271,10 @@
     def _validate_supermicro_compatibility(self, config: ET.Element) -> List[str]:
         """Validate Supermicro-specific compatibility.
 
-<<<<<<< HEAD
-        Args
-        ----
-            config: Configuration XML
-
-        Returns
-        -------
-=======
-        Args:
-            config: Configuration XML
-
-        Returns:
->>>>>>> d7f831d9
+        Args:
+            config: Configuration XML
+
+        Returns:
             List of Supermicro compatibility errors
         """
         errors = []
@@ -429,22 +292,12 @@
     ) -> List[str]:
         """Validate configuration against template rules.
 
-<<<<<<< HEAD
-        Args
-        ----
-=======
-        Args:
->>>>>>> d7f831d9
+        Args:
             config: Configuration XML
             device_type: Target device type
             template_rules: Template rules configuration
 
-<<<<<<< HEAD
-        Returns
-        -------
-=======
-        Returns:
->>>>>>> d7f831d9
+        Returns:
             List of template rule validation errors
         """
         errors: List[str] = []
@@ -476,19 +329,10 @@
     def _validate_setting_dependencies(self, config: ET.Element) -> List[str]:
         """Validate dependencies between BIOS settings.
 
-<<<<<<< HEAD
-        Args
-        ----
-            config: Configuration XML
-
-        Returns
-        -------
-=======
-        Args:
-            config: Configuration XML
-
-        Returns:
->>>>>>> d7f831d9
+        Args:
+            config: Configuration XML
+
+        Returns:
             List of dependency validation errors
         """
         errors = []
@@ -533,21 +377,11 @@
     ) -> List[str]:
         """Validate individual setting values.
 
-<<<<<<< HEAD
-        Args
-        ----
+        Args:
             config: Configuration XML
             device_type: Target device type
 
-        Returns
-        -------
-=======
-        Args:
-            config: Configuration XML
-            device_type: Target device type
-
-        Returns:
->>>>>>> d7f831d9
+        Returns:
             List of value validation errors
         """
         errors = []
@@ -584,21 +418,11 @@
     def _find_attribute(self, config: ET.Element, name: str) -> Optional[ET.Element]:
         """Find an attribute by name in the configuration.
 
-<<<<<<< HEAD
-        Args
-        ----
+        Args:
             config: Configuration XML
             name: Attribute name to find
 
-        Returns
-        -------
-=======
-        Args:
-            config: Configuration XML
-            name: Attribute name to find
-
-        Returns:
->>>>>>> d7f831d9
+        Returns:
             Attribute element or None if not found
         """
         for attribute in config.findall(".//Attribute"):
